# Byte-compiled / optimized / DLL files
__pycache__/
*.py[codz]
*$py.class

# C extensions
*.so

# Distribution / packaging
.Python
build/
develop-eggs/
dist/
downloads/
eggs/
.eggs/
lib/
lib64/
parts/
sdist/
var/
wheels/
share/python-wheels/
*.egg-info/
.installed.cfg
*.egg
MANIFEST

# PyInstaller
#  Usually these files are written by a python script from a template
#  before PyInstaller builds the exe, so as to inject date/other infos into it.
*.manifest
*.spec

# Installer logs
pip-log.txt
pip-delete-this-directory.txt

# Unit test / coverage reports
htmlcov/
.tox/
.nox/
.coverage
.coverage.*
.cache
nosetests.xml
coverage.xml
*.cover
*.py.cover
.hypothesis/
.pytest_cache/
cover/

# Translations
*.mo
*.pot

# Django stuff:
*.log
local_settings.py
db.sqlite3
db.sqlite3-journal

# Flask stuff:
instance/
.webassets-cache

# Scrapy stuff:
.scrapy

# Sphinx documentation
docs/_build/

# PyBuilder
.pybuilder/
target/

# Jupyter Notebook
.ipynb_checkpoints

# IPython
profile_default/
ipython_config.py

# pyenv
#   For a library or package, you might want to ignore these files since the code is
#   intended to run in multiple environments; otherwise, check them in:
# .python-version

# pipenv
#   According to pypa/pipenv#598, it is recommended to include Pipfile.lock in version control.
#   However, in case of collaboration, if having platform-specific dependencies or dependencies
#   having no cross-platform support, pipenv may install dependencies that don't work, or not
#   install all needed dependencies.
#Pipfile.lock

# UV
#   Similar to Pipfile.lock, it is generally recommended to include uv.lock in version control.
#   This is especially recommended for binary packages to ensure reproducibility, and is more
#   commonly ignored for libraries.
#uv.lock

# poetry
#   Similar to Pipfile.lock, it is generally recommended to include poetry.lock in version control.
#   This is especially recommended for binary packages to ensure reproducibility, and is more
#   commonly ignored for libraries.
#   https://python-poetry.org/docs/basic-usage/#commit-your-poetrylock-file-to-version-control
#poetry.lock
#poetry.toml

# pdm
#   Similar to Pipfile.lock, it is generally recommended to include pdm.lock in version control.
#   pdm recommends including project-wide configuration in pdm.toml, but excluding .pdm-python.
#   https://pdm-project.org/en/latest/usage/project/#working-with-version-control
#pdm.lock
#pdm.toml
.pdm-python
.pdm-build/

# pixi
#   Similar to Pipfile.lock, it is generally recommended to include pixi.lock in version control.
#pixi.lock
#   Pixi creates a virtual environment in the .pixi directory, just like venv module creates one
#   in the .venv directory. It is recommended not to include this directory in version control.
.pixi

# PEP 582; used by e.g. github.com/David-OConnor/pyflow and github.com/pdm-project/pdm
__pypackages__/

# Celery stuff
celerybeat-schedule
celerybeat.pid

# SageMath parsed files
*.sage.py

# Environments
.env
.envrc
.venv
env/
venv/
ENV/
env.bak/
venv.bak/

# Spyder project settings
.spyderproject
.spyproject

# Rope project settings
.ropeproject

# mkdocs documentation
/site

# mypy
.mypy_cache/
.dmypy.json
dmypy.json

# Pyre type checker
.pyre/

# pytype static type analyzer
.pytype/

# Cython debug symbols
cython_debug/

# PyCharm
#  JetBrains specific template is maintained in a separate JetBrains.gitignore that can
#  be found at https://github.com/github/gitignore/blob/main/Global/JetBrains.gitignore
#  and can be added to the global gitignore or merged into this file.  For a more nuclear
#  option (not recommended) you can uncomment the following to ignore the entire idea folder.
#.idea/

# Abstra
# Abstra is an AI-powered process automation framework.
# Ignore directories containing user credentials, local state, and settings.
# Learn more at https://abstra.io/docs
.abstra/

# Visual Studio Code
#  Visual Studio Code specific template is maintained in a separate VisualStudioCode.gitignore 
#  that can be found at https://github.com/github/gitignore/blob/main/Global/VisualStudioCode.gitignore
#  and can be added to the global gitignore or merged into this file. However, if you prefer, 
#  you could uncomment the following to ignore the entire vscode folder
# .vscode/

# Ruff stuff:
.ruff_cache/

# PyPI configuration file
.pypirc

# Cursor
#  Cursor is an AI-powered code editor. `.cursorignore` specifies files/directories to
#  exclude from AI features like autocomplete and code analysis. Recommended for sensitive data
#  refer to https://docs.cursor.com/context/ignore-files
.cursorignore
.cursorindexingignore

# Marimo
marimo/_static/
marimo/_lsp/
__marimo__/

# for MacOS
.DS_Store

# LaTeX auxiliary files
*.aux
*.fdb_latexmk
*.fls
*.nav
*.out
*.snm
*.synctex.gz
*.toc

# for Data folder
Data/*

Seminarios/6 - RNN/tsdiffusion.pt


# tmp
tmp/

<<<<<<< HEAD
Results/

*.sif
=======
data/

*.sif

results/
>>>>>>> 2ce5ead5
<|MERGE_RESOLUTION|>--- conflicted
+++ resolved
@@ -228,14 +228,8 @@
 # tmp
 tmp/
 
-<<<<<<< HEAD
-Results/
+data/
 
 *.sif
-=======
-data/
-
-*.sif
-
-results/
->>>>>>> 2ce5ead5
+
+results/